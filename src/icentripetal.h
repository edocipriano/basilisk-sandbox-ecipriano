--- conflicted
+++ resolved
@@ -177,7 +177,6 @@
           hp += sq (o.x + Delta*c.x - sfm.p.x);
         hp = sqrt (hp);
       }
-<<<<<<< HEAD
 
       double rho1vh = rho1;
       double rho2vh = rho2;
@@ -188,10 +187,6 @@
 
       if (p.add)
         pos[] += 1./hp*sfm.eps*(rho2vh - rho1vh);
-=======
-      if (add)
-        pos[] += 1./hp*sfm.eps*(rho2 - rho1);
->>>>>>> 7eea466a
       else
         pos[] = 1./hp*sfm.eps*(rho2vh - rho1vh);
     }
