--- conflicted
+++ resolved
@@ -3,21 +3,12 @@
 BASILISK_INCLUDES ?= -I../src
 BASILISK_LIBS ?= 
 
-<<<<<<< HEAD
 CFLAGS += -O2 -disable-dimensions $(BASILISK_INCLUDES) $(BASILISK_LIBS)
 
-=======
-aslamvof.tst: CFLAGS += -I$(BASILISKWIKI)
-opensmoke.tst: CFLAGS += -I$(OPENSMOKE_INTERFACE)/src -rpath $(OPENSMOKE_INTERFACE)/build
-opensmoke-properties.tst: CFLAGS += -I$(OPENSMOKE_INTERFACE)/src -rpath $(OPENSMOKE_INTERFACE)/build
-fsolve-gsl.tst: CFLAGS += -I/opt/homebrew/include -L/opt/homebrew/lib
-boilingtemperature.tst: CFLAGS += -I/opt/homebrew/include -L/opt/homebrew/lib
->>>>>>> f9743dba
 poisson-gfm.tst: CFLAGS += -DGFM=1
 capwave.tst: CFLAGS += -DGFM=1
 spurious.tst: CFLAGS += -DGFM=1
 oscillation.tst: CFLAGS += -DGFM=1
-<<<<<<< HEAD
 
 pinning-axi.c: pinning.c
 	ln -s pinning.c pinning-axi.c
@@ -28,21 +19,10 @@
 
 # New targets
 GFM = poisson-gfm.tst capwave.tst spurious.tst oscillation.tst
-=======
-
-# New targets
-GFM = poisson-gfm.tst capwave.tst spurious.tst oscillation.tst
-
->>>>>>> f9743dba
 quick: aslam.tst aslamvof.tst fsolve-gsl.tst interfaceregression.tst \
   mapregion.tst radiation.tst spark.tst fickcorrected.tst \
   boilingtemperature.tst $(GFM)
 gfm: $(GFM)
-<<<<<<< HEAD
 slow: pinning.tst
 opensmoke-all: opensmoke.tst opensmoke-properties.tst batchreactor.tst
-all: quick slow opensmoke-all
-=======
-slow: icentripetal.tst centripetal.tst
-all: quick slow
->>>>>>> f9743dba
+all: quick slow opensmoke-all